--- conflicted
+++ resolved
@@ -31,11 +31,7 @@
 def detect(
     session_id: str = Path(...),
     file: UploadFile = File(...)
-<<<<<<< HEAD
 ):
-=======
-    ):
->>>>>>> 9d44d8f8
     tracker = get_session(session_id)
     if tracker is None:
         raise HTTPException(status_code=400, detail="Invalid session_id")
