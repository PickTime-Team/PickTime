package com.b101.pickTime.api.user.controller;

<<<<<<< HEAD
import com.b101.pickTime.api.user.request.UserModiftReqDto;
import com.b101.pickTime.api.user.request.UserRegisterReq;
import com.b101.pickTime.api.user.response.UserInfoDto;
import com.b101.pickTime.api.user.service.UserService;
=======
import com.b101.pickTime.api.user.request.*;
import com.b101.pickTime.api.user.service.UserApplicationService;
import com.b101.pickTime.api.user.service.UserService;
import com.b101.pickTime.api.user.service.VerificationService;
>>>>>>> d7048a07
import com.b101.pickTime.common.auth.CustomUserDetails;
import lombok.RequiredArgsConstructor;
import org.springframework.http.HttpStatus;
import org.springframework.http.ResponseEntity;
import org.springframework.security.core.annotation.AuthenticationPrincipal;
import org.springframework.web.bind.annotation.*;

@RestController
@RequiredArgsConstructor
//@RequestMapping("/api/user")  // yaml에서 한번에 처리할 것임
@RequestMapping("/user")
public class UserController {
    private final UserService userService;
    private final UserApplicationService userApplicationService;
    private final VerificationService verificationService;

    // 회원가입
    @PostMapping
//    public ApiResponseDto<?> singUp(@RequestBody UserRegisterReq userRegisterReq) {
    public ResponseEntity<String> singUp(@RequestBody UserRegisterReq userRegisterReq) {
        userService.createUser(userRegisterReq);

        return ResponseEntity.ok("User created success");
//        return ResponseEntity.status(HttpStatus.CREATED).body(new ApiResponseDto<>(
//                HttpStatus.CREATED.value(),
//                "User created success",
//                null
//        ));
    }

<<<<<<< HEAD
    @GetMapping
    public ResponseEntity<UserInfoDto> getUserInfo(@AuthenticationPrincipal CustomUserDetails customUserDetails){
        UserInfoDto userInfo = userService.getUser(customUserDetails.getUserId());
        return ResponseEntity.ok(userInfo);
    }

    @PatchMapping
    public ResponseEntity<UserInfoDto> modifyUserInfo(@AuthenticationPrincipal CustomUserDetails customUserDetails,
                                                      @RequestBody UserModiftReqDto userModiftReqDto){
        UserInfoDto userInfo = userService.getUser(customUserDetails.getUserId());
        return ResponseEntity.ok(userInfo);
    }

    @DeleteMapping
    public ResponseEntity<String> unactivateUser(@AuthenticationPrincipal CustomUserDetails customUserDetails){
       userService.unactivateUser(customUserDetails.getUserId());
        return ResponseEntity.ok("회원 탈퇴 완료");
    }
=======
    @PostMapping("/email-verification")
    public ResponseEntity<String> sendVerificationEmail(@RequestBody EmailVerificationReq emailVerificationReq) {
        userApplicationService.sendVerificationEmail(emailVerificationReq);
>>>>>>> d7048a07

        return ResponseEntity.ok("Verification email sent success");
    }
    @PostMapping("/check-verification")
    public ResponseEntity<?> checkVerificationNumber(@RequestBody CheckVerificationReq checkVerificationReq) {
        if (verificationService.checkVerificationNumber(checkVerificationReq)) {
            return ResponseEntity.ok("email verified successfully");
        } else {
            return new ResponseEntity<>("failed to verify email",HttpStatus.UNAUTHORIZED);
        }
    }
    // 비밀번호 확인
    @PostMapping("/password")
    public ResponseEntity<?> checkPassword(@RequestBody PasswordCheckReq passwordCheckReq, @AuthenticationPrincipal CustomUserDetails customUserDetails) {
        userService.checkPassword(passwordCheckReq, customUserDetails);

        return ResponseEntity.ok("password is correct");
    }
    
    // 비밀번호 수정
    @PatchMapping("/password")
    public ResponseEntity<?> checkPassword(@RequestBody PasswordUpdateReq passwordCheckReq, @AuthenticationPrincipal CustomUserDetails customUserDetails) {
        userService.modifyPassword(passwordCheckReq, customUserDetails);

        return ResponseEntity.ok("password is updated");
    }
}<|MERGE_RESOLUTION|>--- conflicted
+++ resolved
@@ -1,16 +1,12 @@
 package com.b101.pickTime.api.user.controller;
 
-<<<<<<< HEAD
 import com.b101.pickTime.api.user.request.UserModiftReqDto;
 import com.b101.pickTime.api.user.request.UserRegisterReq;
 import com.b101.pickTime.api.user.response.UserInfoDto;
-import com.b101.pickTime.api.user.service.UserService;
-=======
 import com.b101.pickTime.api.user.request.*;
 import com.b101.pickTime.api.user.service.UserApplicationService;
 import com.b101.pickTime.api.user.service.UserService;
 import com.b101.pickTime.api.user.service.VerificationService;
->>>>>>> d7048a07
 import com.b101.pickTime.common.auth.CustomUserDetails;
 import lombok.RequiredArgsConstructor;
 import org.springframework.http.HttpStatus;
@@ -41,7 +37,13 @@
 //        ));
     }
 
-<<<<<<< HEAD
+    @PostMapping("/email-verification")
+    public ResponseEntity<String> sendVerificationEmail(@RequestBody EmailVerificationReq emailVerificationReq) {
+        userApplicationService.sendVerificationEmail(emailVerificationReq);
+        return ResponseEntity.ok("Verification email sent success");
+
+    }
+
     @GetMapping
     public ResponseEntity<UserInfoDto> getUserInfo(@AuthenticationPrincipal CustomUserDetails customUserDetails){
         UserInfoDto userInfo = userService.getUser(customUserDetails.getUserId());
@@ -51,7 +53,7 @@
     @PatchMapping
     public ResponseEntity<UserInfoDto> modifyUserInfo(@AuthenticationPrincipal CustomUserDetails customUserDetails,
                                                       @RequestBody UserModiftReqDto userModiftReqDto){
-        UserInfoDto userInfo = userService.getUser(customUserDetails.getUserId());
+        UserInfoDto userInfo = userService.modifyUser(customUserDetails.getUserId(), userModiftReqDto);
         return ResponseEntity.ok(userInfo);
     }
 
@@ -60,14 +62,7 @@
        userService.unactivateUser(customUserDetails.getUserId());
         return ResponseEntity.ok("회원 탈퇴 완료");
     }
-=======
-    @PostMapping("/email-verification")
-    public ResponseEntity<String> sendVerificationEmail(@RequestBody EmailVerificationReq emailVerificationReq) {
-        userApplicationService.sendVerificationEmail(emailVerificationReq);
->>>>>>> d7048a07
 
-        return ResponseEntity.ok("Verification email sent success");
-    }
     @PostMapping("/check-verification")
     public ResponseEntity<?> checkVerificationNumber(@RequestBody CheckVerificationReq checkVerificationReq) {
         if (verificationService.checkVerificationNumber(checkVerificationReq)) {
@@ -83,7 +78,7 @@
 
         return ResponseEntity.ok("password is correct");
     }
-    
+
     // 비밀번호 수정
     @PatchMapping("/password")
     public ResponseEntity<?> checkPassword(@RequestBody PasswordUpdateReq passwordCheckReq, @AuthenticationPrincipal CustomUserDetails customUserDetails) {
