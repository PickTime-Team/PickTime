package com.b101.pickTime.api.user.controller;

import com.b101.pickTime.api.user.request.UserRegisterReq;
import com.b101.pickTime.api.user.service.UserService;
import com.b101.pickTime.api.user.service.UserServiceImpl;
import lombok.RequiredArgsConstructor;
import org.springframework.http.ResponseEntity;
import org.springframework.web.bind.annotation.PostMapping;
import org.springframework.web.bind.annotation.RequestBody;
import org.springframework.web.bind.annotation.RequestMapping;
import org.springframework.web.bind.annotation.RestController;

@RestController
@RequiredArgsConstructor
<<<<<<< HEAD
@RequestMapping("/api/user")  // yaml에서 한번에 처리할 것임
=======
@RequestMapping("/user")
>>>>>>> e1ccbe70
public class UserController {
    private final UserService userService;

    // 회원가입
    @PostMapping
//    public ApiResponseDto<?> singUp(@RequestBody UserRegisterReq userRegisterReq) {
    public ResponseEntity<String> singUp(@RequestBody UserRegisterReq userRegisterReq) {
        userService.createUser(userRegisterReq);

        return ResponseEntity.ok("User created success");
//        return ResponseEntity.status(HttpStatus.CREATED).body(new ApiResponseDto<>(
//                HttpStatus.CREATED.value(),
//                "User created success",
//                null
//        ));
    }
//    @PostMapping("")
//        System.out.println("진입성공");
//        userService.createUser(userRegisterReq);
//        return new ApiResponseDto<>(
//                HttpStatus.CREATED.value(),
//                "User created success",
//                null
//        );
//    }


}<|MERGE_RESOLUTION|>--- conflicted
+++ resolved
@@ -2,7 +2,6 @@
 
 import com.b101.pickTime.api.user.request.UserRegisterReq;
 import com.b101.pickTime.api.user.service.UserService;
-import com.b101.pickTime.api.user.service.UserServiceImpl;
 import lombok.RequiredArgsConstructor;
 import org.springframework.http.ResponseEntity;
 import org.springframework.web.bind.annotation.PostMapping;
@@ -12,13 +11,11 @@
 
 @RestController
 @RequiredArgsConstructor
-<<<<<<< HEAD
-@RequestMapping("/api/user")  // yaml에서 한번에 처리할 것임
-=======
+//@RequestMapping("/api/user")  // yaml에서 한번에 처리할 것임
 @RequestMapping("/user")
->>>>>>> e1ccbe70
 public class UserController {
     private final UserService userService;
+
 
     // 회원가입
     @PostMapping
@@ -34,6 +31,7 @@
 //        ));
     }
 //    @PostMapping("")
+//    public ApiResponseDto<?> singUp(@RequestBody UserRegisterReq userRegisterReq) {
 //        System.out.println("진입성공");
 //        userService.createUser(userRegisterReq);
 //        return new ApiResponseDto<>(
