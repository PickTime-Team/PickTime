--- conflicted
+++ resolved
@@ -50,7 +50,7 @@
     ) {
         viewModelScope.launch {
             val sessionId: String = getSessionId(context) ?: return@launch
-            Log.d("CameraAnalyzerViewModel","$sessionId")
+
             try {
                 val imagePart = Utils.bitmapToMultipart(bitmap)
                 val response = chordDetectApi.sendFrame(
@@ -114,7 +114,6 @@
             }
         }
     }
-<<<<<<< HEAD
 
 //    fun deleteSession(context: Context){
 //        viewModelScope.launch {
@@ -124,6 +123,4 @@
 //        }
 //    }
 
-=======
->>>>>>> 241e6530
 }