package com.example.picktimeapp.ui.nav

import androidx.compose.runtime.Composable
import androidx.hilt.navigation.compose.hiltViewModel
import androidx.navigation.NavType
import androidx.navigation.compose.NavHost
import androidx.navigation.compose.composable
import androidx.navigation.compose.rememberNavController
import androidx.navigation.navArgument
import com.example.picktimeapp.ui.login.LoginScreen
import com.example.picktimeapp.ui.login.LoginViewModel
import com.example.picktimeapp.ui.signup.SignupScreen
import com.example.picktimeapp.ui.signup.SignupViewModel
import com.example.picktimeapp.ui.welcome.WelcomeScreen
import com.example.picktimeapp.ui.guitarposition.GuitarPositionScreen
import com.example.picktimeapp.ui.game.GameModeScreen
import com.example.picktimeapp.ui.game.play.GamePlayScreen
import com.example.picktimeapp.ui.mypage.MyPageScreen
import com.example.picktimeapp.ui.mypage.MyPageViewModel
import com.example.picktimeapp.ui.mypage.EditNicknameScreen
import com.example.picktimeapp.ui.mypage.EditPasswordScreen
import com.example.picktimeapp.ui.mypage.PasswordCheckScreen
import com.example.picktimeapp.ui.practice.PracticeChordInfoScreen
import com.example.picktimeapp.ui.practice.PracticeChordListenScreen
import com.example.picktimeapp.ui.practice.PracticeChordPressScreen
import com.example.picktimeapp.ui.practice.PracticeListScreen
import com.example.picktimeapp.ui.practice.PracticeMusicScreen
import com.example.picktimeapp.ui.tunning.TuningScreen
import com.example.picktimeapp.ui.tunning.TuningViewModel

// Update Routes object
object Routes {
    const val WELCOME = "welcome"
    const val LOGIN = "login"
    const val SIGNUP = "signup"
    const val MYPAGE = "mypage"
    const val EDIT_NICKNAME = "editNickname"
    const val EDIT_PASSWORD = "editPassword"
    const val PASSWORD_CHECK = "passwordCheck"
    const val GAME = "game"
    const val GAME_PLAY = "gameplay"
    const val GUITAR_TUNNING = "guitartunning"
    
    // 연습모드
    const val PRACTICE_LIST = "practicelist"
    const val GUITAR_POSITION = "guitarposition/{stepId}"
    const val PRACTICE_CHORDINFO = "practicechordinfo"
    const val PRACTICE_CHORDPRESS = "practicechordpress"
    const val PRACTICE_CHORDLISTEN = "practicechordlisten"
<<<<<<< HEAD
    const val PRACTICE_STEP_4 = "practice/{stepId}"
    const val GAME_PLAY_WITH_ID = "game/{songId}"
=======
    const val PRACTICE_MUSIC = "practice/{stepId}"



>>>>>>> 38c4b535
}

@Composable
fun AppNavGraph() {
    val navController = rememberNavController()

    NavHost(navController = navController, startDestination = Routes.WELCOME) {
        // 🔥 Welcome Screen 🔥
        composable(Routes.WELCOME) {
            WelcomeScreen(
                onNavigateToLogin = {
                    navController.navigate(Routes.LOGIN) {
                        popUpTo(Routes.WELCOME) { inclusive = true }
                    }
                },
                onNavigateToSignup = {
                    navController.navigate(Routes.SIGNUP) {
                        popUpTo(Routes.WELCOME) { inclusive = false }
                    }
                },
                onNavigateToMyPage = {
                    navController.navigate(Routes.MYPAGE) {
                        popUpTo(Routes.WELCOME) { inclusive = true }
                    }
                },
                onNavigateToGuitarPosition = {
                    navController.navigate(Routes.GUITAR_POSITION) {
                        popUpTo(Routes.WELCOME) { inclusive = false }
                    }
                },
                onNavigateToMusic = {
                    navController.navigate(Routes.PRACTICE_MUSIC) {
                        popUpTo(Routes.WELCOME) { inclusive = false }
                    }
                },
            )
        }


        //🔥 Login Screen 🔥
        composable(Routes.LOGIN) {
            val viewModel: LoginViewModel = hiltViewModel()
            LoginScreen(
                viewModel = viewModel,
                onLoginClick = {
                    navController.navigate(Routes.MYPAGE) {
                        popUpTo(Routes.LOGIN) { inclusive = true }
                    }
                },
                onFindPasswordClick = { /* 구현 필요 */ },
                onSignUpClick = {
                    navController.navigate(Routes.SIGNUP)
                }
            )
        }

        //🔥 Signup Screen 🔥
        composable(Routes.SIGNUP) {
            val viewModel: SignupViewModel = hiltViewModel()
            SignupScreen(
                viewModel = viewModel,
                onLoginClick = {
                    navController.popBackStack()
                },
                onSignUpClick = {
                    navController.navigate(Routes.LOGIN) {
                        popUpTo(Routes.SIGNUP) { inclusive = true }
                    }
                }
            )
        }

        //🔥 MyPage Screen 🔥
        composable(Routes.MYPAGE) {
            val viewModel: MyPageViewModel = hiltViewModel()
            MyPageScreen(viewModel = viewModel, navController = navController)
        }

        // Nickname Edit Screen
        composable(Routes.EDIT_NICKNAME) {
            EditNicknameScreen(navController)
        }

        // Password Edit Screen
//        composable(Routes.EDIT_PASSWORD) {
//            EditPasswordScreen(navController)
//        }

        // Password Check Screen
        composable(Routes.PASSWORD_CHECK) {
            PasswordCheckScreen(navController)
        }

        // password route edit
        composable(
            route = "editPassword/{originalPassword}"
        ) { backStackEntry ->
            val originalPassword = backStackEntry.arguments?.getString("originalPassword") ?: ""
            EditPasswordScreen(navController = navController, originalPassword = originalPassword)
        }




        // 🔥 Game Mode 🔥
        composable(Routes.GAME) {
            GameModeScreen(navController)
        }

        // 🔥Game Play Screen 🔥
        composable("game/{songId}") { backStackEntry ->
            val songId = backStackEntry.arguments?.getString("songId")?.toIntOrNull() ?: -1
            GamePlayScreen(navController = navController, songId = songId)
        }
<<<<<<< HEAD
=======
        // 뭐 받아올 때 예시코드 --지우지 마시오!!!--
//        composable("${Routes.GAME_PLAY}/{title}") { backStackEntry ->
//            val title = backStackEntry.arguments?.getString("title") ?: ""
//            GamePlayScreen(navController = navController, title = title)
//        }


// 🔥🔥🔥🔥🔥 연습모드 🔥🔥🔥🔥🔥

        // 🔥 PracticeList 🔥
        composable(Routes.PRACTICE_LIST) {
            PracticeListScreen(navController = navController)
        }

        // 🔥 Guitar Position 🔥
        composable(Routes.GUITAR_POSITION) { backStackEntry ->
            val stepId = backStackEntry.arguments?.getString("stepId")?.toIntOrNull() ?: -1
            GuitarPositionScreen(navController = navController, stepId = stepId)
        }

>>>>>>> 38c4b535

        // 🔥 Practice Chord Info🔥
        composable(
            route = "${Routes.PRACTICE_CHORDINFO}/{stepId}",
            arguments = listOf(navArgument("stepId") {
                type = NavType.IntType
            })
        ) { backStackEntry ->
            val stepId = backStackEntry.arguments?.getInt("stepId") ?: -1
            PracticeChordInfoScreen(navController = navController, stepId = stepId)
        }

<<<<<<< HEAD
=======



>>>>>>> 38c4b535
        // 🔥 Practice Chord Press🔥
        composable(
            route = "${Routes.PRACTICE_CHORDPRESS}/{stepId}",
            arguments = listOf(navArgument("stepId") {
                type = NavType.IntType
            })
        ) { backStackEntry ->
            val stepId = backStackEntry.arguments?.getInt("stepId") ?: -1
            PracticeChordPressScreen(navController = navController, stepId = stepId)
        }

        // 🔥 Practice Chord Listen🔥
        composable(
            route = "${Routes.PRACTICE_CHORDLISTEN}/{stepId}",
            arguments = listOf(navArgument("stepId") {
                type = NavType.IntType
            })
        ) { backStackEntry ->
            val stepId = backStackEntry.arguments?.getInt("stepId") ?: -1
            PracticeChordListenScreen(navController = navController, stepId = stepId)
        }

        // 🔥 Practice Music 🔥
        composable(Routes.PRACTICE_MUSIC) { backStackEntry ->
            val stepId = backStackEntry.arguments?.getString("stepId")?.toIntOrNull() ?: -1
            PracticeMusicScreen(stepId = stepId, navController = navController)
        }

        // 연습모드 API test용
        composable("practice-test") {
            PracticeMusicScreen(stepId = 4, navController = navController)
        }


        // 🔥 Tunning Mode 🔥
        composable(Routes.GUITAR_TUNNING) {
            val viewModel: TuningViewModel = hiltViewModel()
            TuningScreen(viewModel =  viewModel, navController = navController)
        }

    }
}<|MERGE_RESOLUTION|>--- conflicted
+++ resolved
@@ -40,22 +40,15 @@
     const val GAME = "game"
     const val GAME_PLAY = "gameplay"
     const val GUITAR_TUNNING = "guitartunning"
-    
+
     // 연습모드
     const val PRACTICE_LIST = "practicelist"
     const val GUITAR_POSITION = "guitarposition/{stepId}"
     const val PRACTICE_CHORDINFO = "practicechordinfo"
     const val PRACTICE_CHORDPRESS = "practicechordpress"
     const val PRACTICE_CHORDLISTEN = "practicechordlisten"
-<<<<<<< HEAD
-    const val PRACTICE_STEP_4 = "practice/{stepId}"
+    const val PRACTICE_MUSIC = "practice/{stepId}"
     const val GAME_PLAY_WITH_ID = "game/{songId}"
-=======
-    const val PRACTICE_MUSIC = "practice/{stepId}"
-
-
-
->>>>>>> 38c4b535
 }
 
 @Composable
@@ -170,8 +163,6 @@
             val songId = backStackEntry.arguments?.getString("songId")?.toIntOrNull() ?: -1
             GamePlayScreen(navController = navController, songId = songId)
         }
-<<<<<<< HEAD
-=======
         // 뭐 받아올 때 예시코드 --지우지 마시오!!!--
 //        composable("${Routes.GAME_PLAY}/{title}") { backStackEntry ->
 //            val title = backStackEntry.arguments?.getString("title") ?: ""
@@ -192,7 +183,6 @@
             GuitarPositionScreen(navController = navController, stepId = stepId)
         }
 
->>>>>>> 38c4b535
 
         // 🔥 Practice Chord Info🔥
         composable(
@@ -205,12 +195,6 @@
             PracticeChordInfoScreen(navController = navController, stepId = stepId)
         }
 
-<<<<<<< HEAD
-=======
-
-
-
->>>>>>> 38c4b535
         // 🔥 Practice Chord Press🔥
         composable(
             route = "${Routes.PRACTICE_CHORDPRESS}/{stepId}",
