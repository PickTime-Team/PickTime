--- conflicted
+++ resolved
@@ -86,22 +86,15 @@
     fun provideUserApi(retrofit: Retrofit): UserApi =
         retrofit.create(UserApi::class.java)
 
-<<<<<<< HEAD
 
-=======
-    //<<<<<<< HEAD
->>>>>>> 9b30485b
     // Practice Step4
     @Provides
     @Singleton
     fun providePracticeApi(retrofit: Retrofit): PracticeApi =
         retrofit.create(PracticeApi::class.java)
 
-<<<<<<< HEAD
 
 
-=======
->>>>>>> 9b30485b
     //마이페이지 피크타임
     @Provides
     @Singleton
@@ -130,9 +123,4 @@
     @Singleton
     fun provideLogoutApi(retrofit: Retrofit): LogoutApi =
         retrofit.create(LogoutApi::class.java)
-<<<<<<< HEAD
 }
-=======
->>>>>>> 9b30485b
-
-}
